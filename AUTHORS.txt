--- conflicted
+++ resolved
@@ -18,10 +18,7 @@
 Filip Pytloun - filip [at] pytloun [dot] cz - https://fpy.cz
 Sebastian Hamann
 Lucas Hoffmann
-<<<<<<< HEAD
 Johannes Wienke - languitar [at] semipol [dot] de - https://www.semipol.de
 Laurent Arnoud - laurent [at] spkdev [dot] net - http://spkdev.net/
 Julian Mehne
-=======
-Stephan Weller
->>>>>>> 6d1f92b8
+Stephan Weller