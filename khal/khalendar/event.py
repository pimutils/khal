# Copyright (c) 2013-2021 khal contributors
#
# Permission is hereby granted, free of charge, to any person obtaining
# a copy of this software and associated documentation files (the
# "Software"), to deal in the Software without restriction, including
# without limitation the rights to use, copy, modify, merge, publish,
# distribute, sublicense, and/or sell copies of the Software, and to
# permit persons to whom the Software is furnished to do so, subject to
# the following conditions:
#
# The above copyright notice and this permission notice shall be
# included in all copies or substantial portions of the Software.
#
# THE SOFTWARE IS PROVIDED "AS IS", WITHOUT WARRANTY OF ANY KIND,
# EXPRESS OR IMPLIED, INCLUDING BUT NOT LIMITED TO THE WARRANTIES OF
# MERCHANTABILITY, FITNESS FOR A PARTICULAR PURPOSE AND
# NONINFRINGEMENT. IN NO EVENT SHALL THE AUTHORS OR COPYRIGHT HOLDERS BE
# LIABLE FOR ANY CLAIM, DAMAGES OR OTHER LIABILITY, WHETHER IN AN ACTION
# OF CONTRACT, TORT OR OTHERWISE, ARISING FROM, OUT OF OR IN CONNECTION
# WITH THE SOFTWARE OR THE USE OR OTHER DEALINGS IN THE SOFTWARE.

"""This module contains the event model with all relevant subclasses and some
helper functions."""

import datetime as dt
import logging
import os

import icalendar
import pytz
from click import style

from ..exceptions import FatalError
from ..icalendar import cal_from_ics, delete_instance, invalid_timezone
from ..terminal import get_color
from ..utils import generate_random_uid, is_aware, to_naive_utc, to_unix_time
from ..parse_datetime import timedelta2str

logger = logging.getLogger('khal')


class Event:
    """base Event class for representing a *recurring instance* of an Event

    (in case of non-recurring events this distinction is irrelevant)
    We keep a copy of the start and end time around, because for recurring
    events it might be costly to expand the recursion rules

    important distinction for AllDayEvents:
        all end times are as presented to a user, i.e. an event scheduled for
        only one day will have the same start and end date (even though the
        icalendar standard would have the end date be one day later)
    """
    allday = False

    def __init__(self, vevents, ref=None, **kwargs):
        """
        :param start: start datetime of this event instance
        :type start: datetime.date
        :param end: end datetime of this event instance in unix time
        :type end: datetime.date
        """
        if self.__class__.__name__ == 'Event':
            raise ValueError('do not initialize this class directly')
        self._vevents = vevents
        self._locale = kwargs.pop('locale', None)
        self.readonly = kwargs.pop('readonly', None)
        self.href = kwargs.pop('href', None)
        self.etag = kwargs.pop('etag', None)
        self.calendar = kwargs.pop('calendar', None)
        self.color = kwargs.pop('color', None)
        self.ref = ref

        start = kwargs.pop('start', None)
        end = kwargs.pop('end', None)

        if start is None:
            self._start = self._vevents[self.ref]['DTSTART'].dt
        else:
            self._start = start
        if end is None:
            try:
                self._end = self._vevents[self.ref]['DTEND'].dt
            except KeyError:
                try:
                    self._end = self._start + self._vevents[self.ref]['DURATION'].dt
                except KeyError:
                    self._end = self._start + dt.timedelta(days=1)

        else:
            self._end = end
        if kwargs:
            raise TypeError('%s are invalid keyword arguments to this function' % kwargs.keys())

    @classmethod
    def _get_type_from_vDDD(cls, start):
        """
        :type start: icalendar.prop.vDDDTypes
        :type start: icalendar.prop.vDDDTypes
        """
        if not isinstance(start.dt, dt.datetime):
            return AllDayEvent
        if 'TZID' in start.params or start.dt.tzinfo is not None:
            return LocalizedEvent
        return FloatingEvent

    @classmethod
    def _get_type_from_date(cls, start):
        if hasattr(start, 'tzinfo') and start.tzinfo is not None:
            cls = LocalizedEvent
        elif isinstance(start, dt.datetime):
            cls = FloatingEvent
        elif isinstance(start, dt.date):
            cls = AllDayEvent
        return cls

    @classmethod
    def fromVEvents(cls, events_list, ref=None, **kwargs):
        """
        :type events: list
        """
        assert isinstance(events_list, list)

        vevents = {}
        for event in events_list:
            if 'RECURRENCE-ID' in event:
                if invalid_timezone(event['RECURRENCE-ID']):
                    default_timezone = kwargs['locale']['default_timezone']
                    recur_id = default_timezone.localize(event['RECURRENCE-ID'].dt)
                    ident = str(to_unix_time(recur_id))
                else:
                    ident = str(to_unix_time(event['RECURRENCE-ID'].dt))
                vevents[ident] = event
            else:
                vevents['PROTO'] = event

        if ref is None:
            ref = 'PROTO' if ref in vevents.keys() else list(vevents.keys())[0]
        try:
            if type(vevents[ref]['DTSTART'].dt) != type(vevents[ref]['DTEND'].dt):  # noqa: E721
                raise ValueError('DTSTART and DTEND should be of the same type (datetime or date)')
        except KeyError:
            pass

        if kwargs.get('start'):
            instcls = cls._get_type_from_date(kwargs.get('start'))
        else:
            instcls = cls._get_type_from_vDDD(vevents[ref]['DTSTART'])
        return instcls(vevents, ref=ref, **kwargs)

    @classmethod
    def fromString(cls, event_str, ref=None, **kwargs):
        calendar_collection = cal_from_ics(event_str)
        events = [item for item in calendar_collection.walk() if item.name == 'VEVENT']
        return cls.fromVEvents(events, ref, **kwargs)

    def __lt__(self, other):
        start = self.start_local
        other_start = other.start_local
        if isinstance(start, dt.date) and not isinstance(start, dt.datetime):
            start = dt.datetime.combine(start, dt.time.min)

        if isinstance(other_start, dt.date) and not isinstance(other_start, dt.datetime):
            other_start = dt.datetime.combine(other_start, dt.time.min)

        start = start.replace(tzinfo=None)
        other_start = other_start.replace(tzinfo=None)

        if start == other_start:
            end = self.end_local
            other_end = other.end_local
            if isinstance(end, dt.date) and not isinstance(end, dt.datetime):
                end = dt.datetime.combine(end, dt.time.min)

            if isinstance(other_end, dt.date) and not isinstance(other_end, dt.datetime):
                other_end = dt.datetime.combine(other_end, dt.time.min)

            end = end.replace(tzinfo=None)
            other_end = other_end.replace(tzinfo=None)

            if end == other_end:
                return self.summary < other.summary

            try:
                return end < other_end
            except TypeError:
                raise ValueError(f'Cannot compare events {end} and {other_end}')

        try:
            return start < other_start
        except TypeError:
            raise ValueError(f'Cannot compare events {start} and {other_start}')

    def update_start_end(self, start, end):
        """update start and end time of this event

        calling this on a recurring event will lead to the proto instance
        be set to the new start and end times

        beware, this methods performs some open heart surgery
        """
        if type(start) != type(end):  # flake8: noqa
            raise ValueError('DTSTART and DTEND should be of the same type (datetime or date)')
        self.__class__ = self._get_type_from_date(start)

        self._vevents[self.ref].pop('DTSTART')
        self._vevents[self.ref].add('DTSTART', start)
        self._start = start
        if not isinstance(end, dt.datetime):
            end = end + dt.timedelta(days=1)
        self._end = end
        if 'DTEND' in self._vevents[self.ref]:
            self._vevents[self.ref].pop('DTEND')
            self._vevents[self.ref].add('DTEND', end)
        else:
            self._vevents[self.ref].pop('DURATION')
            self._vevents[self.ref].add('DURATION', end - start)

    @property
    def recurring(self):
        try:
            rval = 'RRULE' in self._vevents[self.ref] or \
                'RECURRENCE-ID' in self._vevents[self.ref] or \
                'RDATE' in self._vevents[self.ref]
        except KeyError:
            logger.fatal(
                f"The event at {self.href} might be broken. You might want to "
                "file an issue at https://github.com/pimutils/khal/issues"
            )
            raise
        else:
            return rval

    @property
    def recurpattern(self):
        if 'RRULE' in self._vevents[self.ref]:
            return self._vevents[self.ref]['RRULE'].to_ical().decode('utf-8')
        else:
            return ''

    @property
    def recurobject(self):
        if 'RRULE' in self._vevents[self.ref]:
            return self._vevents[self.ref]['RRULE']
        else:
            return icalendar.vRecur()

    def update_rrule(self, rrule):
        self._vevents['PROTO'].pop('RRULE')
        if rrule is not None:
            self._vevents['PROTO'].add('RRULE', rrule)

    @property
    def recurrence_id(self):
        """return the "original" start date of this event (i.e. their recurrence-id)
        """
        if self.ref == 'PROTO':
            return self.start
        else:
            return pytz.UTC.localize(dt.datetime.utcfromtimestamp(int(self.ref)))

    def increment_sequence(self):
        """update the SEQUENCE number, call before saving this event"""
        # TODO we might want to do this automatically in raw() everytime
        # the event has changed, this will f*ck up the tests though
        try:
            self._vevents[self.ref]['SEQUENCE'] += 1
        except KeyError:
            self._vevents[self.ref]['SEQUENCE'] = 0

    @property
    def symbol_strings(self):
        if self._locale['unicode_symbols']:
<<<<<<< HEAD
            return {
                'recurring': '\N{Clockwise gapped circle arrow}',
                'range': '\N{Left right arrow}',
                'range_end': '\N{Rightwards arrow to bar}',
                'range_start': '\N{Rightwards arrow from bar}',
                'right_arrow': '\N{Rightwards arrow}'
            }
        else:
            return {
                'recurring': '(R)',
                'range': '<->',
                'range_end': '->|',
                'range_start': '|->',
                'right_arrow': '->'
            }
=======
            return dict(
                recurring='\N{Clockwise gapped circle arrow}',
                alarming='\N{Beamed eighth notes}',
                range='\N{Left right arrow}',
                range_end='\N{Rightwards arrow to bar}',
                range_start='\N{Rightwards arrow from bar}',
                right_arrow='\N{Rightwards arrow}'
            )
        else:
            return dict(
                recurring='(R)',
                alarming='(A)',
                range='<->',
                range_end='->|',
                range_start='|->',
                right_arrow='->'
            )
>>>>>>> baf9add5

    @property
    def start_local(self):
        """self.start() localized to local timezone"""
        return self.start

    @property
    def end_local(self):
        """self.end() localized to local timezone"""
        return self.end

    @property
    def start(self):
        """this should return the start date(time) as saved in the event"""
        return self._start

    @property
    def end(self):
        """this should return the end date(time) as saved in the event or
        implicitly defined by start and duration"""
        return self._end

    @property
    def duration(self):
        try:
            return self._vevents[self.ref]['DURATION'].dt
        except KeyError:
            return self.end - self.start

    @property
    def uid(self):
        return self._vevents[self.ref]['UID']

    @property
    def organizer(self):
        if 'ORGANIZER' not in self._vevents[self.ref]:
            return ''
        organizer = self._vevents[self.ref]['ORGANIZER']
        cn = organizer.params.get('CN', '')
        email = organizer.split(':')[-1]
        if cn:
            return f'{cn} ({email})'
        else:
            return email

    @property
    def url(self):
        if 'URL' not in self._vevents[self.ref]:
            return ''
        return self._vevents[self.ref]['URL']

    def update_url(self, url):
        if url:
            self._vevents[self.ref]['URL'] = url
        else:
            self._vevents[self.ref].pop('URL')

    @staticmethod
    def _create_calendar():
        """
        create the calendar

        :returns: calendar
        :rtype: icalendar.Calendar()
        """
        calendar = icalendar.Calendar()
        calendar.add('version', '2.0')
        calendar.add(
            'prodid', '-//PIMUTILS.ORG//NONSGML khal / icalendar //EN'
        )
        return calendar

    @property
    def raw(self):
        """needed for vdirsyncer compatibility

        return text
        """
        calendar = self._create_calendar()
        tzs = []
        for vevent in self._vevents.values():
            if hasattr(vevent['DTSTART'].dt, 'tzinfo') and vevent['DTSTART'].dt.tzinfo is not None:
                tzs.append(vevent['DTSTART'].dt.tzinfo)
            if 'DTEND' in vevent and hasattr(vevent['DTEND'].dt, 'tzinfo') and \
                    vevent['DTEND'].dt.tzinfo is not None and \
                    vevent['DTEND'].dt.tzinfo not in tzs:
                tzs.append(vevent['DTEND'].dt.tzinfo)

        for tzinfo in tzs:
            if tzinfo == pytz.UTC:
                continue
            timezone = create_timezone(tzinfo, self.start)
            calendar.add_component(timezone)

        for vevent in self._vevents.values():
            calendar.add_component(vevent)
        return calendar.to_ical().decode('utf-8')

    def export_ics(self, path):
        """export event as ICS
        """
        export_path = os.path.expanduser(path)
        with open(export_path, 'w') as fh:
            fh.write(self.raw)

    @property
    def summary(self):
        description = None
        date = self._vevents[self.ref].get('x-birthday', None)
        if date:
            description = 'birthday'
        else:
            date = self._vevents[self.ref].get('x-anniversary', None)
            if date:
                description = 'anniversary'
            else:
                date = self._vevents[self.ref].get('x-abdate', None)
                if date:
                    description = self._vevents[self.ref].get('x-ablabel', 'custom event')

        if date:
            number = self.start_local.year - int(date[:4])
            name = self._vevents[self.ref].get('x-fname', None)
            if int(date[4:6]) == 2 and int(date[6:8]) == 29:
                leap = ' (29th of Feb.)'
            else:
                leap = ''
            if (number - 1) % 10 == 0 and number != 11:
                suffix = 'st'
            elif (number - 2) % 10 == 0 and number != 12:
                suffix = 'nd'
            elif (number - 3) % 10 == 0 and number != 13:
                suffix = 'rd'
            else:
                suffix = 'th'
            return '{name}\'s {number}{suffix} {desc}{leap}'.format(
                name=name, number=number, suffix=suffix, desc=description, leap=leap,
            )
        else:
            return self._vevents[self.ref].get('SUMMARY', '')

    def update_summary(self, summary):
        self._vevents[self.ref]['SUMMARY'] = summary

    @staticmethod
    def _can_handle_alarm(alarm):
        """
        Decides whether we can handle a certain alarm.
        """
        return alarm.get('ACTION') == 'DISPLAY' and \
            isinstance(alarm.get('TRIGGER').dt, dt.timedelta)

    @property
    def alarms(self):
        """
        Returns a list of all alarms in th original event that we can handle. Unknown types of
        alarms are ignored.
        """
        return [(a.get('TRIGGER').dt, a.get('DESCRIPTION'))
                for a in self._vevents[self.ref].subcomponents
                if a.name == 'VALARM' and self._can_handle_alarm(a)]

    def update_alarms(self, alarms):
        """
        Replaces all alarms in the event that can be handled with the ones provided.
        """
        components = self._vevents[self.ref].subcomponents
        # remove all alarms that we can handle from the subcomponents
        components = [c for c in components
                      if not (c.name == 'VALARM' and self._can_handle_alarm(c))]
        # add all alarms we could handle from the input
        for alarm in alarms:
            new = icalendar.Alarm()
            new.add('ACTION', 'DISPLAY')
            new.add('TRIGGER', alarm[0])
            new.add('DESCRIPTION', alarm[1])
            components.append(new)
        self._vevents[self.ref].subcomponents = components

    @property
    def location(self):
        return self._vevents[self.ref].get('LOCATION', '')

    def update_location(self, location):
        if location:
            self._vevents[self.ref]['LOCATION'] = location
        else:
            self._vevents[self.ref].pop('LOCATION')

    @property
    def categories(self):
        try:
            return self._vevents[self.ref].get('CATEGORIES', '').to_ical().decode('utf-8')
        except AttributeError:
            return ''

    def update_categories(self, categories):
        assert isinstance(categories, list)
        self._vevents[self.ref].pop('CATEGORIES', False)
        if categories:
            self._vevents[self.ref].add('CATEGORIES', categories)

    @property
    def description(self):
        return self._vevents[self.ref].get('DESCRIPTION', '')

    def update_description(self, description):
        if description:
            self._vevents[self.ref]['DESCRIPTION'] = description
        else:
            self._vevents[self.ref].pop('DESCRIPTION')

    @property
    def _recur_str(self):
        if self.recurring:
            recurstr = ' ' + self.symbol_strings['recurring']
        else:
            recurstr = ''
        return recurstr

<<<<<<< HEAD
    def format(self, format_string, relative_to, env=None, colors=True):
=======
    @property
    def _alarm_str(self):
        if self.alarms:
            alarmstr = ' ' + self.symbol_strings['alarming']
        else:
            alarmstr = ''
        return alarmstr

    def format(self, format_string, relative_to, env={}, colors=True):
>>>>>>> baf9add5
        """
        :param colors: determines if colors codes should be printed or not
        :type colors: bool
        """
        env = env or {}

        attributes = {}
        try:
            relative_to_start, relative_to_end = relative_to
        except TypeError:
            relative_to_start = relative_to_end = relative_to

        if isinstance(relative_to_end, dt.datetime):
            relative_to_end = relative_to_end.date()
        if isinstance(relative_to_start, dt.datetime):
            relative_to_start = relative_to_start.date()

        if isinstance(self.start_local, dt.datetime):
            start_local_datetime = self.start_local
            end_local_datetime = self.end_local
        else:
            start_local_datetime = self._locale['local_timezone'].localize(
                dt.datetime.combine(self.start, dt.time.min))
            end_local_datetime = self._locale['local_timezone'].localize(
                dt.datetime.combine(self.end, dt.time.min))

        day_start = self._locale['local_timezone'].localize(
            dt.datetime.combine(relative_to_start, dt.time.min),
        )
        day_end = self._locale['local_timezone'].localize(
            dt.datetime.combine(relative_to_end, dt.time.max),
        )
        next_day_start = day_start + dt.timedelta(days=1)

        allday = isinstance(self, AllDayEvent)

        attributes["start"] = self.start_local.strftime(self._locale['datetimeformat'])
        attributes["start-long"] = self.start_local.strftime(self._locale['longdatetimeformat'])
        attributes["start-date"] = self.start_local.strftime(self._locale['dateformat'])
        attributes["start-date-long"] = self.start_local.strftime(self._locale['longdateformat'])
        attributes["start-time"] = self.start_local.strftime(self._locale['timeformat'])

        attributes["end"] = self.end_local.strftime(self._locale['datetimeformat'])
        attributes["end-long"] = self.end_local.strftime(self._locale['longdatetimeformat'])
        attributes["end-date"] = self.end_local.strftime(self._locale['dateformat'])
        attributes["end-date-long"] = self.end_local.strftime(self._locale['longdateformat'])
        attributes["end-time"] = self.end_local.strftime(self._locale['timeformat'])

        attributes["duration"] = timedelta2str(self.duration)

        # should only have time attributes at this point (start/end)
        full = {}
        for attr in attributes:
            full[attr + "-full"] = attributes[attr]
        attributes.update(full)

        if allday:
            attributes["start"] = attributes["start-date"]
            attributes["start-long"] = attributes["start-date-long"]
            attributes["start-time"] = ""
            attributes["end"] = attributes["end-date"]
            attributes["end-long"] = attributes["end-date-long"]
            attributes["end-time"] = ""

        tostr = ""
        if self.start_local.timetuple() < relative_to_start.timetuple():
            attributes["start-style"] = self.symbol_strings["right_arrow"]
        elif self.start_local.timetuple() == relative_to_start.timetuple():
            attributes["start-style"] = self.symbol_strings['range_start']
        else:
            attributes["start-style"] = attributes["start-time"]
            tostr = "-"

        if end_local_datetime in [day_end, next_day_start]:
            if self._locale["timeformat"] == '%H:%M':
                attributes["end-style"] = '24:00'
                tostr = '-'
            else:
                attributes["end-style"] = self.symbol_strings["range_end"]
                tostr = ""
        elif end_local_datetime > day_end:
            attributes["end-style"] = self.symbol_strings["right_arrow"]
            tostr = ""
        else:
            attributes["end-style"] = attributes["end-time"]

        if self.start < self.end:
            attributes["to-style"] = '-'
        else:
            attributes["to-style"] = ''

        if start_local_datetime < day_start and end_local_datetime > day_end:
            attributes["start-end-time-style"] = self.symbol_strings["range"]
        else:
            attributes["start-end-time-style"] = attributes["start-style"] + \
                tostr + attributes["end-style"]

        if allday:
            if self.start == self.end:
                attributes['start-end-time-style'] = ''
            elif self.start == relative_to_start and self.end > relative_to_end:
                attributes['start-end-time-style'] = self.symbol_strings['range_start']
            elif self.start < relative_to_start and self.end > relative_to_end:
                attributes['start-end-time-style'] = self.symbol_strings['range']
            elif self.start < relative_to_start and self.end == relative_to_end:
                attributes['start-end-time-style'] = self.symbol_strings['range_end']
            else:
                attributes['start-end-time-style'] = ''

        if allday:
            attributes['end-necessary'] = ''
            attributes['end-necessary-long'] = ''
            if self.start_local != self.end_local:
                attributes['end-necessary'] = attributes['end-date']
                attributes['end-necessary-long'] = attributes['end-date-long']
        else:
            attributes['end-necessary'] = attributes['end-time']
            attributes['end-necessary-long'] = attributes['end-time']
            if self.start_local.date() != self.end_local.date():
                attributes['end-necessary'] = attributes['end']
                attributes['end-necessary-long'] = attributes['end-long']

        attributes["repeat-symbol"] = self._recur_str
        attributes["repeat-pattern"] = self.recurpattern
        attributes["alarm-symbol"] = self._alarm_str
        attributes["title"] = self.summary
        attributes["organizer"] = self.organizer.strip()
        attributes["description"] = self.description.strip()
        attributes["description-separator"] = ""
        if attributes["description"]:
            attributes["description-separator"] = " :: "
        attributes["location"] = self.location.strip()
        attributes["all-day"] = allday
        attributes["categories"] = self.categories
        attributes['uid'] = self.uid
        attributes['url'] = self.url

        if "calendars" in env and self.calendar in env["calendars"]:
            cal = env["calendars"][self.calendar]
            attributes["calendar-color"] = get_color(cal.get('color', ''))
            attributes["calendar"] = cal.get("displayname", self.calendar)
        else:
            attributes["calendar-color"] = attributes["calendar"] = ''

        if colors:
            attributes['reset'] = style('', reset=True)
            attributes['bold'] = style('', bold=True, reset=False)
            for c in ["black", "red", "green", "yellow", "blue", "magenta", "cyan", "white"]:
                attributes[c] = style("", reset=False, fg=c)
                attributes[c + "-bold"] = style("", reset=False, fg=c, bold=True)
        else:
            attributes['reset'] = attributes['bold'] = ''
            for c in ["black", "red", "green", "yellow", "blue", "magenta", "cyan", "white"]:
                attributes[c] = attributes[c + '-bold'] = ''

        attributes['nl'] = '\n'
        attributes['tab'] = '\t'
        attributes['bell'] = '\a'

        attributes['status'] = self.status + ' ' if self.status else ''
        attributes['cancelled'] = 'CANCELLED ' if self.status == 'CANCELLED' else ''
        return format_string.format(**dict(attributes)) + attributes["reset"]

    def duplicate(self):
        """duplicate this event's PROTO event

        :rtype: Event
        """
        new_uid = generate_random_uid()
        vevent = self._vevents['PROTO'].copy()
        vevent['SEQUENCE'] = 0
        vevent['UID'] = icalendar.vText(new_uid)
        vevent['SUMMARY'] = icalendar.vText(vevent['SUMMARY'] + ' Copy')
        event = self.fromVEvents([vevent])
        event.calendar = self.calendar
        event._locale = self._locale
        return event

    def delete_instance(self, instance):
        """delete an instance from this event"""
        assert self.recurring
        delete_instance(self._vevents['PROTO'], instance)

        # in case the instance we want to delete is specified as a RECURRENCE-ID
        # event, we should delete that as well
        to_pop = []
        for key in self._vevents:
            if key == 'PROTO':
                continue
            try:
                if self._vevents[key].get('RECURRENCE-ID').dt == instance:
                    to_pop.append(key)
            except TypeError:  # localized/floating datetime mismatch
                continue
        for key in to_pop:
            self._vevents.pop(key)

    @property
    def status(self):
        return self._vevents[self.ref].get('STATUS', '')


class DatetimeEvent(Event):
    pass


class LocalizedEvent(DatetimeEvent):
    """
    see parent
    """
    def __init__(self, *args, **kwargs):
        super().__init__(*args, **kwargs)
        try:
            starttz = getattr(self._vevents[self.ref]['DTSTART'].dt, 'tzinfo', None)
        except KeyError:
            msg = (
                f"Cannot understand event {kwargs.get('href')} from "
                f"calendar {kwargs.get('calendar')}, you might want to file an issue at "
                "https://github.com/pimutils/khal/issues"
            )
            logger.fatal(msg)
            raise FatalError(  # because in ikhal you won't see the logger's output
                msg
            )

        if starttz is None:
            starttz = self._locale['default_timezone']
        try:
            endtz = getattr(self._vevents[self.ref]['DTEND'].dt, 'tzinfo', None)
        except KeyError:
            endtz = starttz
        if endtz is None:
            endtz = self._locale['default_timezone']

        if is_aware(self._start):
            self._start = self._start.astimezone(starttz)
        else:
            self._start = starttz.localize(self._start)

        if is_aware(self._end):
            self._end = self._end.astimezone(endtz)
        else:
            self._end = endtz.localize(self._end)

    @property
    def start_local(self):
        """
        see parent
        """
        return self.start.astimezone(self._locale['local_timezone'])

    @property
    def end_local(self):
        """
        see parent
        """
        return self.end.astimezone(self._locale['local_timezone'])


class FloatingEvent(DatetimeEvent):
    """
    """
    allday = False

    @property
    def start_local(self):
        return self._locale['local_timezone'].localize(self.start)

    @property
    def end_local(self):
        return self._locale['local_timezone'].localize(self.end)


class AllDayEvent(Event):
    allday = True

    @property
    def end(self):
        end = super().end
        if end == self.start:
            # https://github.com/pimutils/khal/issues/129
            logger.warning(f'{self.href} ("{self.summary}"): The event\'s end '
                           'date property contains the same value as the start '
                           'date, which is invalid as per RFC 5545. Khal will '
                           'assume this is meant to be a single-day event on '
                           f'{self.start}')
            end += dt.timedelta(days=1)
        return end - dt.timedelta(days=1)

    @property
    def duration(self):
        try:
            return self._vevents[self.ref]['DURATION'].dt
        except KeyError:
            return self.end - self.start + dt.timedelta(days=1)


def create_timezone(tz, first_date=None, last_date=None):
    """
    create an icalendar vtimezone from a pytz.tzinfo object

    :param tz: the timezone
    :type tz: pytz.tzinfo
    :param first_date: the very first datetime that needs to be included in the
    transition times, typically the DTSTART value of the (first recurring)
    event
    :type first_date: datetime.datetime
    :param last_date: the last datetime that needs to included, typically the
    end of the (very last) event (of a recursion set)
    :returns: timezone information
    :rtype: icalendar.Timezone()

    we currently have a problem here:

       pytz.timezones only carry the absolute dates of time zone transitions,
       not their RRULEs. This will a) make for rather bloated VTIMEZONE
       components, especially for long recurring events, b) we'll need to
       specify for which time range this VTIMEZONE should be generated and c)
       will not be valid for recurring events that go into eternity.

    Possible Solutions:

    As this information is not provided by pytz at all, there is no
    easy solution, we'd really need to ship another version of the OLSON DB.

    """
    if isinstance(tz, pytz.tzinfo.StaticTzInfo):
        return _create_timezone_static(tz)

    # TODO last_date = None, recurring to infinity

    first_date = dt.datetime.today() if not first_date else to_naive_utc(first_date)
    last_date = dt.datetime.today() if not last_date else to_naive_utc(last_date)
    timezone = icalendar.Timezone()
    timezone.add('TZID', tz)

    dst = {
        one[2]: 'DST' in two.__repr__()
        for one, two in iter(tz._tzinfos.items())
    }
    bst = {
        one[2]: 'BST' in two.__repr__()
        for one, two in iter(tz._tzinfos.items())
    }

    # looking for the first and last transition time we need to include
    first_num, last_num = 0, len(tz._utc_transition_times) - 1
    first_tt = tz._utc_transition_times[0]
    last_tt = tz._utc_transition_times[-1]
    for num, transtime in enumerate(tz._utc_transition_times):
        if transtime > first_tt and transtime < first_date:
            first_num = num
            first_tt = transtime
        if transtime < last_tt and transtime > last_date:
            last_num = num
            last_tt = transtime

    timezones = {}
    for num in range(first_num, last_num + 1):
        name = tz._transition_info[num][2]
        if name in timezones:
            ttime = tz.fromutc(tz._utc_transition_times[num]).replace(tzinfo=None)
            if 'RDATE' in timezones[name]:
                timezones[name]['RDATE'].dts.append(
                    icalendar.prop.vDDDTypes(ttime))
            else:
                timezones[name].add('RDATE', ttime)
            continue

        if dst[name] or bst[name]:
            subcomp = icalendar.TimezoneDaylight()
        else:
            subcomp = icalendar.TimezoneStandard()

        subcomp.add('TZNAME', tz._transition_info[num][2])
        subcomp.add(
            'DTSTART',
            tz.fromutc(tz._utc_transition_times[num]).replace(tzinfo=None))
        subcomp.add('TZOFFSETTO', tz._transition_info[num][0])
        subcomp.add('TZOFFSETFROM', tz._transition_info[num - 1][0])
        timezones[name] = subcomp

    for subcomp in timezones.values():
        timezone.add_component(subcomp)

    return timezone


def _create_timezone_static(tz):
    """create an icalendar vtimezone from a pytz.tzinfo.StaticTzInfo

    :param tz: the timezone
    :type tz: pytz.tzinfo.StaticTzInfo
    :returns: timezone information
    :rtype: icalendar.Timezone()
    """
    timezone = icalendar.Timezone()
    timezone.add('TZID', tz)
    subcomp = icalendar.TimezoneStandard()
    subcomp.add('TZNAME', tz)
    subcomp.add('DTSTART', dt.datetime(1601, 1, 1))
    subcomp.add('RDATE', dt.datetime(1601, 1, 1))
    subcomp.add('TZOFFSETTO', tz._utcoffset)
    subcomp.add('TZOFFSETFROM', tz._utcoffset)
    timezone.add_component(subcomp)
    return timezone<|MERGE_RESOLUTION|>--- conflicted
+++ resolved
@@ -271,9 +271,9 @@
     @property
     def symbol_strings(self):
         if self._locale['unicode_symbols']:
-<<<<<<< HEAD
             return {
                 'recurring': '\N{Clockwise gapped circle arrow}',
+                'alarming': '\N{Beamed eighth notes}',
                 'range': '\N{Left right arrow}',
                 'range_end': '\N{Rightwards arrow to bar}',
                 'range_start': '\N{Rightwards arrow from bar}',
@@ -282,30 +282,12 @@
         else:
             return {
                 'recurring': '(R)',
+                'alarming': '(A)',
                 'range': '<->',
                 'range_end': '->|',
                 'range_start': '|->',
                 'right_arrow': '->'
             }
-=======
-            return dict(
-                recurring='\N{Clockwise gapped circle arrow}',
-                alarming='\N{Beamed eighth notes}',
-                range='\N{Left right arrow}',
-                range_end='\N{Rightwards arrow to bar}',
-                range_start='\N{Rightwards arrow from bar}',
-                right_arrow='\N{Rightwards arrow}'
-            )
-        else:
-            return dict(
-                recurring='(R)',
-                alarming='(A)',
-                range='<->',
-                range_end='->|',
-                range_start='|->',
-                right_arrow='->'
-            )
->>>>>>> baf9add5
 
     @property
     def start_local(self):
@@ -526,9 +508,6 @@
             recurstr = ''
         return recurstr
 
-<<<<<<< HEAD
-    def format(self, format_string, relative_to, env=None, colors=True):
-=======
     @property
     def _alarm_str(self):
         if self.alarms:
@@ -537,8 +516,7 @@
             alarmstr = ''
         return alarmstr
 
-    def format(self, format_string, relative_to, env={}, colors=True):
->>>>>>> baf9add5
+    def format(self, format_string, relative_to, env=None, colors=True):
         """
         :param colors: determines if colors codes should be printed or not
         :type colors: bool
