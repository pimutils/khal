--- conflicted
+++ resolved
@@ -28,15 +28,8 @@
     from backports import zoneinfo as ZoneInfo
 import dateutil.rrule
 import icalendar
-<<<<<<< HEAD
-try:
-    from zoneinfo import ZoneInfo
-except ImportError:
-    from backports import zoneinfo as ZoneInfo
-=======
 import logging
 from collections import defaultdict
->>>>>>> c5bcc146
 
 from .exceptions import UnsupportedRecurrence
 from .parse_datetime import guesstimedeltafstr, rrulefstr
