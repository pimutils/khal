--- conflicted
+++ resolved
@@ -7,7 +7,6 @@
 may want to subscribe to `GitHub's tag feed
 <https://github.com/geier/khal/tags.atom>`_.
 
-<<<<<<< HEAD
 0.10.0
 ======
 not released yet
@@ -34,14 +33,12 @@
   in the week is within the new month. If set to 'firstfullweek', khal
   displays the month name only if the first day of the week is within
   the new month.
-=======
 
 0.9.7
 =====
 not released yet
 
 * FIX don't crash when editing events with datetime UNTIL properties
->>>>>>> c59f4178
 
 0.9.6
 =====
