#!/usr/bin/env python2
# coding: utf-8
# vim: set ts=4 sw=4 expandtab sts=4:
# Copyright (c) 2011-2014 Christian Geier & contributors
#
# Permission is hereby granted, free of charge, to any person obtaining
# a copy of this software and associated documentation files (the
# "Software"), to deal in the Software without restriction, including
# without limitation the rights to use, copy, modify, merge, publish,
# distribute, sublicense, and/or sell copies of the Software, and to
# permit persons to whom the Software is furnished to do so, subject to
# the following conditions:
#
# The above copyright notice and this permission notice shall be
# included in all copies or substantial portions of the Software.
#
# THE SOFTWARE IS PROVIDED "AS IS", WITHOUT WARRANTY OF ANY KIND,
# EXPRESS OR IMPLIED, INCLUDING BUT NOT LIMITED TO THE WARRANTIES OF
# MERCHANTABILITY, FITNESS FOR A PARTICULAR PURPOSE AND
# NONINFRINGEMENT. IN NO EVENT SHALL THE AUTHORS OR COPYRIGHT HOLDERS BE
# LIABLE FOR ANY CLAIM, DAMAGES OR OTHER LIABILITY, WHETHER IN AN ACTION
# OF CONTRACT, TORT OR OTHERWISE, ARISING FROM, OUT OF OR IN CONNECTION
# WITH THE SOFTWARE OR THE USE OR OTHER DEALINGS IN THE SOFTWARE.

from datetime import date, datetime, timedelta
from datetime import time as dtime
import random
import string
import time

import icalendar
import pytz

def timefstr(date_list, timeformat):
    """
    converts a time (as a string) to a datetimeobject

    the date is today

    removes "used" elements of list

    :returns: datetimeobject
    """
    time_start = time.strptime(date_list[0], timeformat)
    time_start = dtime(*time_start[3:5])
    day_start = date.today()
    dtstart = datetime.combine(day_start, time_start)
    date_list.pop(0)
    return dtstart


def datetimefstr(date_list, datetimeformat, longdatetimeformat):
    """
    converts a datetime (as one or several string elements of a list) to
    a datetimeobject

    if no year is given, the current year is used

    removes "used" elements of list

    :returns: datetimeobject
    """
    try:
        # including year
        parts = longdatetimeformat.count(' ') + 1
        dtstring = ' '.join(date_list[0:parts])
        dtstart = datetime.strptime(dtstring, longdatetimeformat)
        for _ in range(parts):
            date_list.pop(0)
    except ValueError:
        # without year
        parts = datetimeformat.count(' ') + 1
        dtstring = ' '.join(date_list[0:parts])
        dtstart = datetime.strptime(dtstring, datetimeformat)
        if dtstart.timetuple()[0] == 1900:
            dtstart = datetime(date.today().timetuple()[0],
                               *dtstart.timetuple()[1:5])
        # if start date lies in the past use next year
        #if dtstart < datetime.today():
            #dtstart = datetime(dtstart.timetuple()[0] + 1,
                               #*dtstart.timetuple()[1:6])
        for _ in range(parts):
            date_list.pop(0)
    return dtstart


def generate_random_uid():
    """generate a random uid, when random isn't broken, getting a
    random UID from a pool of roughly 10^56 should be good enough"""
    choice = string.ascii_uppercase + string.digits
    return ''.join([random.choice(choice) for _ in range(36)])


def construct_event(date_list, timeformat, dateformat, longdateformat,
                    datetimeformat, longdatetimeformat, defaulttz,
                    defaulttimelen=60, defaultdatelen=1, encoding='utf-8',
                    _now=datetime.now):
    """takes a list of strings and constructs a vevent from it

    :param encoding: the encoding of your terminal, should be a valid encoding
    :type encoding: str
    :param _now: function that returns now, used for testing

    the parts of the list can be either of these:
        * datetime datetime description
            start and end datetime specified, if no year is given, this year
            is used, if the second datetime has no year, the same year as for
            the first datetime object will be used, unless that would make
            the event end before it begins, in which case the next year is
            used
        * datetime time description
            end date will be same as start date, unless that would make the
            event end before it has started, then the next day is used as
            end date
        * datetime description
            event will last for defaulttime
        * time time description
            event starting today at the first time and ending today at the
            second time, unless that would make the event end before it has
            started, then the next day is used as end date
        * time description
            event starting today at time, lasting for the default length
        * date date description
            all day event starting on the first and ending on the last event
        * date description
            all day event starting at given date and lasting for default length

    datetime should match datetimeformat or longdatetimeformat
    time should match timeformat

    where description is the unused part of the list
    see tests for examples

    """
    today = datetime.today()

    all_day = False

    # looking for start datetime
    try:
        # first two elements are a date and a time
        dtstart = datetimefstr(date_list, datetimeformat, longdatetimeformat)
    except ValueError:
        try:
            # first element is a time
            dtstart = timefstr(date_list, timeformat)
        except ValueError:
            try:
                # first element is a date (and since second isn't a time this
                # is an all-day-event
                dtstart = datetimefstr(date_list, dateformat, longdateformat)
                all_day = True
            except ValueError:
                raise

    # now looking for the end
    if all_day:
        try:
            # second element must be a date, too
            dtend = datetimefstr(date_list, dateformat, longdateformat)
            dtend = dtend + timedelta(days=1)
        except ValueError:
            # if it isn't we expect it to be the summary and use defaultdatelen
            # as event length
            dtend = dtstart + timedelta(days=defaultdatelen)
        # test if dtend's year is this year, but dtstart's year is not
        if dtend.year == today.year and dtstart.year != today.year:
            dtend = datetime(dtstart.year, *dtend.timetuple()[1:6])

        if dtend < dtstart:
            dtend = datetime(dtend.year + 1, *dtend.timetuple()[1:6])

    else:
        try:
            # next element datetime
            dtend = datetimefstr(date_list, datetimeformat, longdateformat)
        except ValueError:
            try:
                # next element time only
                dtend = timefstr(date_list, timeformat)
                dtend =  datetime(*(dtstart.timetuple()[:3] + dtend.timetuple()[3:5]))
            except ValueError:
                dtend = dtstart + timedelta(minutes=defaulttimelen)

    if dtend < dtstart:
        dtend = datetime(*dtstart.timetuple()[0:3] +
                         dtend.timetuple()[3:5])
    if dtend < dtstart:
        dtend = dtend + timedelta(days=1)
    if all_day:
        dtstart = dtstart.date()
        dtend = dtend.date()

    else:
        try:
            # next element is a valid Olson db timezone string
            dtstart = pytz.timezone(date_list[0]).localize(dtstart)
            dtend = pytz.timezone(date_list[0]).localize(dtend)
            date_list.pop(0)
        except (pytz.UnknownTimeZoneError,  UnicodeDecodeError):
            dtstart = defaulttz.localize(dtstart)
            dtend = defaulttz.localize(dtend)

    event = icalendar.Event()
    text = ' '.join(date_list).decode(encoding)
    summary = text.split(' :: ',1)[0]
<<<<<<< HEAD
    if (len(text.split(' :: ',1)) > 1):
        description = text.split(' :: ',1)[1]
    
    event = icalendar.Event()
=======

    try:
        description = text.split(' :: ',1)[1]
        event.add('description',description)
    except IndexError:
        pass

>>>>>>> 7f49ff7e
    event.add('dtstart', dtstart)
    event.add('dtend', dtend)
    event.add('dtstamp', _now())
    event.add('summary', summary)
<<<<<<< HEAD
    if (len(text.split(' :: ',1)) > 1):
        event.add('description',description)
=======
>>>>>>> 7f49ff7e
    event.add('uid', generate_random_uid())
    return event


def new_event(dtstart=None, dtend=None, summary=None, timezone=None,
              _now=datetime.now):
    """create a new event

    :param dtstart: starttime of that event
    :type dtstart: datetime
    :param dtend: end time of that event
    :type dtend: datetime
    :param summary: description of the event, used in the SUMMARY property
    :type summary: unicode
    :param timezone: timezone of the event (start and end)
    :type timezone: pytz.timezone
    :param _now: a function that return now, used for testing
    :returns: event
    :rtype: icalendar.Event
    """
    now = datetime.now().timetuple()
    now = datetime(now.tm_year, now.tm_mon, now.tm_mday, now.tm_hour)
    inonehour = now + timedelta(minutes=60)
    if dtstart is None:
        dtstart = inonehour
    elif isinstance(dtstart, date):
        time_start = inonehour.time()
        dtstart = datetime.combine(dtstart, time_start)

    if dtend is None:
        dtend = dtstart + timedelta(minutes=60)
    if summary is None:
        summary = 'New Event'
    if timezone is not None:
        dtstart = timezone.localize(dtstart)
        dtend = timezone.localize(dtend)
    event = icalendar.Event()
    event.add('dtstart', dtstart)
    event.add('dtend', dtend)
    event.add('dtstamp', _now())
    event.add('summary', summary)
    event.add('uid', generate_random_uid())
    return event


RTEXT = '\x1b[7m'  # reverse
NTEXT = '\x1b[0m'  # normal
BTEXT = '\x1b[1m'  # bold
RESET = '\33[0m'
COLORS = {
    'black': '\33[30m',
    'dark red': '\33[31m',
    'dark green': '\33[32m',
    'brown': '\33[33m',
    'dark blue': '\33[34m',
    'dark magenta': '\33[35m',
    'dark cyan': '\33[36m',
    'white': '\33[37m',
    'light grey': '\33[1;37m',
    'dark grey': '\33[1;30m',
    'light red': '\33[1;31m',
    'light green': '\33[1;32m',
    'yellow': '\33[1;33m',
    'light blue': '\33[1;34m',
    'light magenta': '\33[1;35m',
    'light cyan': '\33[1;36m'
}


def rstring(string):
    """returns string as reverse color string (ANSI escape codes)

    >>> rstring('test')
    '\\x1b[7mtest\\x1b[0m'
    """
    return RTEXT + string + NTEXT


def bstring(string):
    """returns string as bold string (ANSI escape codes)
    >>> bstring('test')
    '\\x1b[1mtest\\x1b[0m'
    """
    return BTEXT + string + NTEXT


def colored(string, colorstring):
    try:
        color = COLORS[colorstring]
    except KeyError:
        color = ''
    return color + string + RESET<|MERGE_RESOLUTION|>--- conflicted
+++ resolved
@@ -204,12 +204,6 @@
     event = icalendar.Event()
     text = ' '.join(date_list).decode(encoding)
     summary = text.split(' :: ',1)[0]
-<<<<<<< HEAD
-    if (len(text.split(' :: ',1)) > 1):
-        description = text.split(' :: ',1)[1]
-    
-    event = icalendar.Event()
-=======
 
     try:
         description = text.split(' :: ',1)[1]
@@ -217,16 +211,10 @@
     except IndexError:
         pass
 
->>>>>>> 7f49ff7e
     event.add('dtstart', dtstart)
     event.add('dtend', dtend)
     event.add('dtstamp', _now())
     event.add('summary', summary)
-<<<<<<< HEAD
-    if (len(text.split(' :: ',1)) > 1):
-        event.add('description',description)
-=======
->>>>>>> 7f49ff7e
     event.add('uid', generate_random_uid())
     return event
 
