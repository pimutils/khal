--- conflicted
+++ resolved
@@ -325,22 +325,17 @@
         divider = urwid.Divider(' ')
 
         lines = []
-<<<<<<< HEAD
         lines.append(urwid.Columns([
-            urwid.Text(event.summary),
+            urwid.Text('Title: ' + event.summary),
             urwid.Text('Calendar: ' + event.calendar)
         ], dividechars=2))
 
         lines.append(divider)
-=======
-        lines.append(urwid.Text('Title: ' + event.vevent['SUMMARY']))
->>>>>>> 228e07c6
 
         # show organizer
         if event.organizer is not None:
             lines.append(urwid.Text('Organizer: ' + event.organizer))
 
-<<<<<<< HEAD
         # description and location
         for key, desc in [('location', 'Location'), ('description', 'Description')]:
             value = getattr(event, key)
@@ -349,16 +344,8 @@
 
         if lines[-1] != divider:
             lines.append(divider)
-=======
-        try:
-            lines.append(urwid.Text(
-                'Location: ' + to_unicode(event.vevent['LOCATION'], 'utf-8')))
-        except KeyError:
-            pass
->>>>>>> 228e07c6
 
         # start and end time/date
-
         if event.allday:
             startstr = event.start_local.strftime(self.conf['locale']['dateformat'])
             endstr = event.end_local.strftime(self.conf['locale']['dateformat'])
@@ -380,14 +367,8 @@
         else:
             lines.append(urwid.Text('Date: ' + startstr + ' - ' + endstr))
 
-        lines.append(urwid.Text('Calendar: ' + event.calendar))
-
         lines.append(divider)
 
-        try:
-            lines.append(urwid.Text(to_unicode(event.vevent['DESCRIPTION'], 'utf-8')))
-        except KeyError:
-            pass
 
         pile = CPile(lines)
         urwid.WidgetWrap.__init__(self, urwid.Filler(pile, valign='top'))
